/*
Copyright 2012 Twitter, Inc.

Licensed under the Apache License, Version 2.0 (the "License");
you may not use this file except in compliance with the License.
You may obtain a copy of the License at

http://www.apache.org/licenses/LICENSE-2.0

Unless required by applicable law or agreed to in writing, software
distributed under the License is distributed on an "AS IS" BASIS,
WITHOUT WARRANTIES OR CONDITIONS OF ANY KIND, either express or implied.
See the License for the specific language governing permissions and
limitations under the License.
*/
package com.twitter.scalding

import cascading.flow.FlowDef
import org.specs._
import scala.collection.JavaConverters._
import ReplImplicits._
import org.apache.hadoop.mapred.JobConf

class ReplTest extends Specification {

<<<<<<< HEAD
  val tutorialData = "tutorial/data"
=======
  val tutorialData = "../tutorial/data"
>>>>>>> 156f6a94
  val helloPath = tutorialData + "/hello.txt"

  def test(implicit fd: FlowDef, md: Mode) = {
    val suffix = md match {
      case _: CascadingLocal => "local"
      case _: HadoopMode => "hadoop"
    }
    val testPath = "/tmp/scalding-repl/test/" + suffix + "/"
    val helloRef = List("Hello world", "Goodbye world")

    "save -- TypedPipe[String]" in {
      val hello = TypedPipe.from(TextLine(helloPath))
      val out = TypedTsv[String](testPath + "output0.txt")
      hello.save(out)

      val output = out.toIterator.toList
      output must_== helloRef
    }

    "snapshot" in {

      "only -- TypedPipe[String]" in {
        val hello = TypedPipe.from(TextLine(helloPath))
        val s: TypedPipe[String] = hello.snapshot
        // shallow verification that the snapshot was created correctly without
        // actually running a new flow to check the contents (just check that
        // it's a TypedPipe from a MemorySink or SequenceFile)
        s.toString must beMatching("IterablePipe|TypedPipeFactory")
      }

      "can be mapped and saved -- TypedPipe[String]" in {
        val s = TypedPipe.from(TextLine(helloPath))
          .flatMap(_.split("\\s+"))
          .snapshot

        val out = TypedTsv[String](testPath + "output1.txt")

        // can call 'map' and 'save' on snapshot
        s.map(_.toLowerCase).save(out)

        val output = out.toIterator.toList
        output must_== helloRef.flatMap(_.split("\\s+")).map(_.toLowerCase)
      }

      "tuples -- TypedPipe[(String,Int)]" in {
        val s = TypedPipe.from(TextLine(helloPath))
          .flatMap(_.split("\\s+"))
          .map(w => (w.toLowerCase, w.length))
          .snapshot

        val output = s.toList
        output must_== helloRef.flatMap(_.split("\\s+")).map(w => (w.toLowerCase, w.length))
      }

      "grouped -- Grouped[String,String]" in {
        val grp = TypedPipe.from(TextLine(helloPath))
          .groupBy(_.toLowerCase)

        val correct = helloRef.map(l => (l.toLowerCase, l))

        "explicit" in {
          grp.snapshot.toList must_== correct
        }

        // Note: Must explicitly to toIterator because `grp.toList` resolves to `KeyedList.toList`
        "implicit" in {
          grp.toIterator.toList must_== correct
        }
      }

      "joined -- CoGrouped[String, Long]" in {
        val linesByWord = TypedPipe.from(TextLine(helloPath))
          .flatMap(_.split("\\s+"))
          .groupBy(_.toLowerCase)
        val wordScores = TypedPipe.from(TypedTsv[(String, Double)](tutorialData + "/word_scores.tsv")).group

        val grp = linesByWord.join(wordScores)
          .mapValues { case (text, score) => score }
          .sum

        val correct = Map("hello" -> 1.0, "goodbye" -> 3.0, "world" -> 4.0)

        "explicit" in {
          val s = grp.snapshot
          s.toIterator.toMap must_== correct
        }
        "implicit" in {
          grp.toIterator.toMap must_== correct
        }
      }

      "support toOption on ValuePipe" in {
        val hello = TypedPipe.from(TextLine(helloPath))
        val res = hello.map(_.length).sum
        val correct = helloRef.map(_.length).sum
        res.toOption must_== Some(correct)
      }
    }

    "reset flow" in {
      resetFlowDef()
      flowDef.getSources.asScala must beEmpty
    }

    "run entire flow" in {
      resetFlowDef()
      val hello = TypedPipe.from(TextLine(helloPath))
        .flatMap(_.split("\\s+"))
        .map(_.toLowerCase)
        .distinct

      val out = TypedTsv[String](testPath + "words.tsv")

      hello.write(out)
      run

      val words = out.toIterator.toSet
      words must_== Set("hello", "world", "goodbye")
    }

    "TypedPipe of a TextLine supports" in {
      val hello = TypedPipe.from(TextLine(helloPath))
      "toIterator" in {
        hello.toIterator.foreach { line: String =>
          line must beMatching("Hello world|Goodbye world")
        }
      }
      "toList" in {
        hello.toList must_== helloRef
      }
    }

    "toIterator should generate a snapshot for" in {
      val hello = TypedPipe.from(TextLine(helloPath))
      "TypedPipe with flatMap" in {
        val out = hello.flatMap(_.split("\\s+")).toList
        out must_== helloRef.flatMap(_.split("\\s+"))
      }
      "TypedPipe with tuple" in {
        hello.map(l => (l, l.length)).toList must_== helloRef.map(l => (l, l.length))
      }
    }

  }

  "A REPL in Local mode" should {
    test(new FlowDef, Local(strictSources = false))
  }

  "A REPL in Hadoop mode" should {
    test(new FlowDef, Hdfs(strict = false, new JobConf))
  }
}<|MERGE_RESOLUTION|>--- conflicted
+++ resolved
@@ -23,11 +23,7 @@
 
 class ReplTest extends Specification {
 
-<<<<<<< HEAD
-  val tutorialData = "tutorial/data"
-=======
   val tutorialData = "../tutorial/data"
->>>>>>> 156f6a94
   val helloPath = tutorialData + "/hello.txt"
 
   def test(implicit fd: FlowDef, md: Mode) = {
